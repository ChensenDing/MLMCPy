import numpy as np
import timeit
import sys
import imp

from MLMCPy.input import Input
from MLMCPy.model import Model


class MLMCSimulator:
    """
    Computes an estimate based on the MultiLevel Monte Carlo algorithm.
    """
    def __init__(self, data, models):
        """
        Requires a data object that provides input samples and a list of models
        of increasing fidelity.

        :param data: Provides a data sampling function.
        :type: Input
        :param models: Each model Produces outputs from sample data input.
        :type: list of Model objects
        """
        self.__check_init_parameters(data, models)

        self._data = data
        self._models = models
        self._num_levels = len(self._models)

        # Sample size to be taken at each level.
        self._sample_sizes = np.zeros(self._num_levels, dtype=np.int)

        # Used to compute sample sizes based on a fixed cost.
        self._target_cost = None

        # Sample size used in setup.
        self._initial_sample_size = 0

        # Desired level of precision.
        self._epsilons = np.zeros(1)

        # Number of elements in model output.
        self._output_size = 1

        # Enabled diagnostic text output.
        self._verbose = False

<<<<<<< HEAD
        self.__detect_parallelization()

    def simulate(self, epsilon, initial_sample_size=1000, verbose=False):
=======
    def simulate(self, epsilon, initial_sample_size=1000, target_cost=None,
                 verbose=False):
>>>>>>> 0df45174
        """
        Perform MLMC simulation.
        Computes number of samples per level before running simulations
        to determine estimate.

        :param epsilon: Desired accuracy to be achieved for each quantity of
            interest.
        :type: float, list of floats, or ndarray.
        :param initial_sample_size: Sample size used when computing sample sizes
            for each level in simulation.
        :type: int
        :param target_cost: Target cost to run simulation.
        :type: float or int
        :param verbose: Whether to print useful diagnostic information.
        :type: bool
        :returns (value, list of sample count at each level, error)
        """
        self._verbose = verbose

        self.__check_simulate_parameters(initial_sample_size, target_cost)
        self._target_cost = target_cost

        # If only one model was provided, run standard monte carlo.
        if self._num_levels == 1:
            return self._run_monte_carlo(initial_sample_size)

        # Compute optimal sample sizes for each level, as well as alpha value.
        self._setup_simulation(epsilon, initial_sample_size)

        # Run models and return estimate.
        return self._run_simulation()

    def _setup_simulation(self, epsilon, initial_sample_size):
        """
        Computes variance and cost at each level in order to estimate optimal
        number of samples at each level.

        :param epsilon: Epsilon values for each quantity of interest.
        :param initial_sample_size: Sample size used when computing sample sizes
            for each level in simulation.
        """
        self._initial_sample_size = initial_sample_size

        # Run models with initial sample sizes to compute costs, outputs.
        costs, variances = self._compute_costs_and_variances()

        # Epsilon should be array that matches output width.
        self._epsilons = self._process_epsilon(epsilon)

        # Compute optimal sample size at each level.
        self._compute_optimal_sample_sizes(costs, variances)

    def _run_simulation(self):
        """
        Compute estimate by extracting number of samples from each level
        determined in the setup phase.

        :return: tuple containing three ndarrays:
            estimates: Estimates for each quantity of interest
            sample_sizes: The sample sizes used at each level.
            variances: Variance of model outputs at each level.
        """
        # Restart sampling from beginning.
        self._data.reset_sampling()

<<<<<<< HEAD
        output_means = np.zeros((self._num_levels, self._output_size))
        output_variances = np.zeros(self._output_size)
=======
        sums_of_outputs = np.zeros(self._output_size)
        sums_of_output_squares = np.zeros(self._output_size)
>>>>>>> 0df45174

        # Compute sample outputs.
        for level in range(self._num_levels):

            samples = self._data.draw_samples(self._sample_sizes[level])
            output = np.zeros((self._sample_sizes[level], self._output_size))

<<<<<<< HEAD
            # Sample input data.
            sample_size = self._sample_sizes[level]

            # Get indices of samples to be computed on this CPU.
            cpu_sample_indices = np.arange(self._cpu_rank,
                                           sample_size,
                                           self._number_CPUs,
                                           dtype=int)

            samples = self._data.draw_samples(sample_size)[cpu_sample_indices]

            # Produce the model output.
            output = np.zeros((sample_size, self._output_size))
=======
>>>>>>> 0df45174
            for i, sample in enumerate(samples):
                output[i] = self._evaluate_sample(i, sample, level)

            sums_of_outputs += np.sum(output, axis=0)
            sums_of_output_squares += np.sum(np.square(output), axis=0)

        estimates, variances = \
            self._compute_summary_data(sums_of_outputs, sums_of_output_squares)

        return estimates, self._sample_sizes, variances

    def _compute_summary_data(self, sums_of_outputs, sums_of_output_squares):
        """
        Compute means and variances of output data.

        :param sums_of_outputs: ndarray of model output sums for each QoI.
        :param sums_of_output_squares: ndarray of model outputs squared for
               each QoI.
        :return: tuple of ndarrays of estimates and variances
        """
        # Compute total variance for each quantity of interest.
        total_samples = np.sum(self._sample_sizes)

        means = sums_of_outputs / total_samples

        normalizer = 1. / (total_samples ** 2 - total_samples)

<<<<<<< HEAD
            # Compute mean and variance of outputs across all CPUs.
            all_outputs = self._collect_outputs(output)

            output_means[level] = np.mean(all_outputs, axis=0)

        output_variances = np.var(output_means, axis=0)
=======
        variances = (sums_of_output_squares / total_samples -
                     np.square(means)) * normalizer
>>>>>>> 0df45174

        # Compare variance for each quantity of interest to epsilon values.
        if self._verbose:

            print

            for i, variance in enumerate(variances):

                epsilon_squared = self._epsilons[i] ** 2
                passed = variance < epsilon_squared

                print 'QOI #%s: variance: %s, epsilon^2: %s, success: %s' % \
                      (i, variance, epsilon_squared, passed)

        return means, variances

    def _evaluate_sample(self, i, sample, level):
        """
        Evaluate output of an input sample, either by running the model or
        retrieving the output from the cache.

        :param i: sample index
        :param sample: sample value
        :param level: model level
        :return: result of evaluation
        """

        if self._verbose:
            progress = str((float(i) / self._sample_sizes[level]) * 100)[:5]
            sys.stdout.write("\rLevel %s progress: %s%%" % level, progress)

        # If we have the output for this sample cached, use it.
        # Otherwise, compute the output via the model.

        # Absolute index of current sample.
        sample_index = np.sum(self._sample_sizes[:level]) + i

        # Level in cache that a sample with above index would be at.
        # This must match the current level.
        cached_level = sample_index // self._initial_sample_size

        # Index within cached level for sample output.
        cached_index = sample_index - level * self._initial_sample_size

        # Level and index within cache must be correct for the
        # appropriate cached value to be found.
        can_use_cache = cached_index < self._initial_sample_size and \
                        cached_level == level

        if can_use_cache:
            return self._cache[level][cached_index]
        else:
            return self._models[level].evaluate(sample)

    def _compute_costs_and_variances(self):
        """
        Compute costs and variances across levels.

        :return: tuple of ndarrays:
            1d ndarray of costs
            2d ndarray of variances
        """
        if self._verbose:
            sys.stdout.write("Determining costs and variances: ")

        self._determine_output_size()

        # Cache model outputs computed here so that they can be reused
        # in the simulation.
        self._cache = np.zeros((self._num_levels,
                                self._initial_sample_size,
                                self._output_size))

        # Process samples in model. Gather compute times for each level.
        # Variance is computed from difference between outputs of adjacent
        # layers evaluated from the same samples.
        compute_times = np.zeros(self._num_levels)
        variances = np.zeros((self._num_levels, self._output_size))

        for level in range(self._num_levels):

            input_samples = self._data.draw_samples(self._initial_sample_size)
            sublevel_outputs = np.zeros((self._initial_sample_size,
                                        self._output_size))

            start_time = timeit.default_timer()
            for i, sample in enumerate(input_samples):

                self._cache[level, i] = self._models[level].evaluate(sample)

                if level > 0:
                    sublevel_outputs[i] = self._models[level-1].evaluate(sample)

            compute_times[level] = timeit.default_timer() - start_time

            variances[level] = np.var(self._cache[level] - sublevel_outputs)

        costs = self._compute_costs(compute_times)

        return costs, variances

    def _compute_costs(self, compute_times):
        """
        Set costs for each level, either from precomputed values from each
        model or based on computation times provided by compute_times.

        :param compute_times: ndarray of computation times for computing
        model at each layer and preceding layer.
        """
        costs = np.ones(self._num_levels)

        # If the models have costs precomputed, use them to compute costs
        # between each level.
        costs_precomputed = False
        if hasattr(self._models[0], 'cost'):

            costs_precomputed = True
            for i, model in enumerate(self._models):
                costs[i] = model.cost

            # Costs at level > 0 should be summed with previous level.
            costs[1:] = costs[1:] + costs[:-1]

        # Compute costs based on compute time differences between levels.
        if not costs_precomputed:
            costs = compute_times / self._initial_sample_size

        if self._verbose:
            print np.array2string(costs)

        return costs

    def _determine_output_size(self):
        """
        Runs model on a small test sample to determine shape of output.
        """
        test_sample = self._data.draw_samples(1)[0]
        self._data.reset_sampling()

        test_output = self._models[0].evaluate(test_sample)
        self._output_size = test_output.size

    def _compute_optimal_sample_sizes(self, costs, variances):
        """
        Compute the sample size for each level to be used in simulation.

        :param variances: 2d ndarray of variances
        :param costs: 1d ndarray of costs
        """
        if self._verbose:
            sys.stdout.write("Computing optimal sample sizes: ")

        # Need 2d version of costs in order to vectorize the operations.
        costs_2d = costs[:, np.newaxis]

        # Compute mu.
        sum_sqrt_vc = np.sum(np.sqrt(variances * costs_2d), axis=0)

        if self._target_cost is None:
            mu = np.power(self._epsilons, -2) * sum_sqrt_vc
        else:
            mu = self._target_cost / sum_sqrt_vc

<<<<<<< HEAD
        sample_size_floats = mu * np.sqrt(variances / costs_2d)

        self._sample_sizes = \
            np.amax(np.ceil(sample_size_floats), axis=1).astype(int)
=======
        # Compute sample sizes.
        sqrt_v_over_c = np.sqrt(variances / costs_2d)
        self._sample_sizes = np.amax(np.ceil(mu * sqrt_v_over_c), axis=1)

        # Set sample sizes to ints and replace any 0s with  1.
        self._sample_sizes = self._sample_sizes.astype(int)
        self._sample_sizes[self._sample_sizes == 0] = 1
>>>>>>> 0df45174

        if self._verbose:
            print np.array2string(self._sample_sizes)

    def _run_monte_carlo(self, num_samples):
        """
        Runs a standard monte carlo simulation. Used when only one model
        is provided.

        :param num_samples: Number of samples to take.
        :return: tuple containing three ndarrays with one element each:
            estimates: Estimates for each quantity of interest
            sample_sizes: The sample sizes used at each level.
            variances: Variance of model outputs at each level.
        """
        if self._verbose:
            print 'Only one model provided; running standard monte carlo.'

        samples = self._data.draw_samples(num_samples)
        outputs = np.zeros(num_samples)

        for i, sample in enumerate(samples):
            outputs[i] = self._models[0].evaluate(sample)

        # Return values should have same signature as regular MLMC simulation.
        estimates = np.array([np.mean(outputs)])
        sample_sizes = np.array([num_samples])
        variances = np.array([np.var(outputs)])

        return estimates, sample_sizes, variances

    def _process_epsilon(self, epsilon):
        """
        Produce an ndarray of epsilon values from scalar or vector of epsilons.
        If a vector, length should match the number of quantities of interest.

        :param epsilon: float, list of floats, or ndarray.
        :return: ndarray of epsilons of size (self.num_levels).
        """
        if isinstance(epsilon, list):
            epsilon = np.array(epsilon)

        if isinstance(epsilon, float):
            epsilon = np.ones(self._output_size) * epsilon

        if not isinstance(epsilon, np.ndarray):
            raise TypeError("Epsilon must be a float, list of floats, " +
                            "or an ndarray.")

        if np.any(epsilon <= 0.):
            raise ValueError("Epsilon values must be greater than 0.")

        if len(epsilon) != self._output_size:
            raise ValueError("Number of epsilons must match number of levels.")

        return epsilon

<<<<<<< HEAD
    def _collect_outputs(self, local_outputs):
        """
        Used to collect model outputs across all CPUs during simulation and
        combine them into one ndarray.

        :param local_outputs: model outputs produced on current CPU
        :return: ndarray of all model outputs
        """

        if self._number_CPUs == 1:
            return local_outputs

        import mpi4py
        comm = mpi4py.MPI.COMM_WORLD

        return np.stack(comm.allgather(local_outputs), axis=0)

    @staticmethod
    def __check_init_parameters(data, models):
=======
    def __check_init_parameters(self, data, models):
>>>>>>> 0df45174

        if not isinstance(data, Input):
            TypeError("data must inherit from Input class.")

        if not isinstance(models, list):
            TypeError("models must be a list of models.")

        # Ensure all models have the same output dimensions.
        output_sizes = []
        test_sample = data.draw_samples(1)[0]
        data.reset_sampling()

        for model in models:
            if not isinstance(model, Model):
                TypeError("models must be a list of models.")

            test_output = model.evaluate(test_sample)
            output_sizes.append(test_output.size)

        output_sizes = np.array(output_sizes)
        if not np.all(output_sizes == output_sizes[0]):
            raise ValueError("All models must return the same output " +
                             "dimensions.")

    @staticmethod
    def __check_simulate_parameters(starting_sample_size, maximum_cost):

        if not isinstance(starting_sample_size, int):
            raise TypeError("starting_sample_size must be an integer.")

        if starting_sample_size < 1:
            raise ValueError("starting_sample_size must be greater than zero.")

<<<<<<< HEAD
    def __detect_parallelization(self):
        '''
        Detects whether multiple processors are available and sets
        self.number_CPUs and self.cpu_rank accordingly.
        '''
        try:
            imp.find_module('mpi4py')

            from mpi4py import MPI
            comm = MPI.COMM_WORLD

            self._number_CPUs = comm.size
            self._cpu_rank = comm.rank

        except ImportError:

            self._number_CPUs = 1
            self._cpu_rank = 0
=======
        if maximum_cost is not None:

            if not (isinstance(maximum_cost, float) or
                    isinstance(maximum_cost, int)):

                raise TypeError('maximum cost must be an int or float.')

            if maximum_cost <= 0:
                raise ValueError("maximum cost must be greater than zero.")
>>>>>>> 0df45174
<|MERGE_RESOLUTION|>--- conflicted
+++ resolved
@@ -45,14 +45,10 @@
         # Enabled diagnostic text output.
         self._verbose = False
 
-<<<<<<< HEAD
         self.__detect_parallelization()
 
-    def simulate(self, epsilon, initial_sample_size=1000, verbose=False):
-=======
     def simulate(self, epsilon, initial_sample_size=1000, target_cost=None,
                  verbose=False):
->>>>>>> 0df45174
         """
         Perform MLMC simulation.
         Computes number of samples per level before running simulations
@@ -118,13 +114,8 @@
         # Restart sampling from beginning.
         self._data.reset_sampling()
 
-<<<<<<< HEAD
-        output_means = np.zeros((self._num_levels, self._output_size))
-        output_variances = np.zeros(self._output_size)
-=======
         sums_of_outputs = np.zeros(self._output_size)
         sums_of_output_squares = np.zeros(self._output_size)
->>>>>>> 0df45174
 
         # Compute sample outputs.
         for level in range(self._num_levels):
@@ -132,22 +123,6 @@
             samples = self._data.draw_samples(self._sample_sizes[level])
             output = np.zeros((self._sample_sizes[level], self._output_size))
 
-<<<<<<< HEAD
-            # Sample input data.
-            sample_size = self._sample_sizes[level]
-
-            # Get indices of samples to be computed on this CPU.
-            cpu_sample_indices = np.arange(self._cpu_rank,
-                                           sample_size,
-                                           self._number_CPUs,
-                                           dtype=int)
-
-            samples = self._data.draw_samples(sample_size)[cpu_sample_indices]
-
-            # Produce the model output.
-            output = np.zeros((sample_size, self._output_size))
-=======
->>>>>>> 0df45174
             for i, sample in enumerate(samples):
                 output[i] = self._evaluate_sample(i, sample, level)
 
@@ -175,17 +150,8 @@
 
         normalizer = 1. / (total_samples ** 2 - total_samples)
 
-<<<<<<< HEAD
-            # Compute mean and variance of outputs across all CPUs.
-            all_outputs = self._collect_outputs(output)
-
-            output_means[level] = np.mean(all_outputs, axis=0)
-
-        output_variances = np.var(output_means, axis=0)
-=======
         variances = (sums_of_output_squares / total_samples -
                      np.square(means)) * normalizer
->>>>>>> 0df45174
 
         # Compare variance for each quantity of interest to epsilon values.
         if self._verbose:
@@ -349,12 +315,6 @@
         else:
             mu = self._target_cost / sum_sqrt_vc
 
-<<<<<<< HEAD
-        sample_size_floats = mu * np.sqrt(variances / costs_2d)
-
-        self._sample_sizes = \
-            np.amax(np.ceil(sample_size_floats), axis=1).astype(int)
-=======
         # Compute sample sizes.
         sqrt_v_over_c = np.sqrt(variances / costs_2d)
         self._sample_sizes = np.amax(np.ceil(mu * sqrt_v_over_c), axis=1)
@@ -362,7 +322,6 @@
         # Set sample sizes to ints and replace any 0s with  1.
         self._sample_sizes = self._sample_sizes.astype(int)
         self._sample_sizes[self._sample_sizes == 0] = 1
->>>>>>> 0df45174
 
         if self._verbose:
             print np.array2string(self._sample_sizes)
@@ -420,29 +379,8 @@
 
         return epsilon
 
-<<<<<<< HEAD
-    def _collect_outputs(self, local_outputs):
-        """
-        Used to collect model outputs across all CPUs during simulation and
-        combine them into one ndarray.
-
-        :param local_outputs: model outputs produced on current CPU
-        :return: ndarray of all model outputs
-        """
-
-        if self._number_CPUs == 1:
-            return local_outputs
-
-        import mpi4py
-        comm = mpi4py.MPI.COMM_WORLD
-
-        return np.stack(comm.allgather(local_outputs), axis=0)
-
     @staticmethod
     def __check_init_parameters(data, models):
-=======
-    def __check_init_parameters(self, data, models):
->>>>>>> 0df45174
 
         if not isinstance(data, Input):
             TypeError("data must inherit from Input class.")
@@ -476,7 +414,16 @@
         if starting_sample_size < 1:
             raise ValueError("starting_sample_size must be greater than zero.")
 
-<<<<<<< HEAD
+        if maximum_cost is not None:
+
+            if not (isinstance(maximum_cost, float) or
+                    isinstance(maximum_cost, int)):
+
+                raise TypeError('maximum cost must be an int or float.')
+
+            if maximum_cost <= 0:
+                raise ValueError("maximum cost must be greater than zero.")
+
     def __detect_parallelization(self):
         '''
         Detects whether multiple processors are available and sets
@@ -494,15 +441,4 @@
         except ImportError:
 
             self._number_CPUs = 1
-            self._cpu_rank = 0
-=======
-        if maximum_cost is not None:
-
-            if not (isinstance(maximum_cost, float) or
-                    isinstance(maximum_cost, int)):
-
-                raise TypeError('maximum cost must be an int or float.')
-
-            if maximum_cost <= 0:
-                raise ValueError("maximum cost must be greater than zero.")
->>>>>>> 0df45174
+            self._cpu_rank = 0