--- conflicted
+++ resolved
@@ -217,12 +217,8 @@
         :param level: model level
         :return: result of evaluation
         """
-<<<<<<< HEAD
         # If we have the output for this sample cached, use it.
         # Otherwise, compute the output via the model.
-
-=======
->>>>>>> 2e73f4db
         sample_indices = np.empty(0)
         if self._caching_enabled:
             sample_indices = np.argwhere(sample == self._cached_inputs[level])
