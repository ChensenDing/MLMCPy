import pytest
import numpy as np
import timeit
import imp
import os
import warnings

from MLMCPy.mlmc import MLMCSimulator
from MLMCPy.model import ModelFromData
from MLMCPy.input import RandomInput
from MLMCPy.input import InputFromData

from spring_mass import SpringMassModel

# Create list of paths for each data file.
# Used to parametrize tests.
my_path = os.path.dirname(os.path.abspath(__file__))
data_path = my_path + "/../testing_data"


@pytest.fixture
def random_input():

    return RandomInput()


@pytest.fixture
def data_input():

    return InputFromData(os.path.join(data_path, "spring_mass_1D_inputs.txt"),
                         shuffle_data=False)


@pytest.fixture
def data_input_2d():

    return InputFromData(os.path.join(data_path, "2D_test_data.csv"),
                         shuffle_data=False)


@pytest.fixture
def beta_distribution_input():

    np.random.seed(1)

    def beta_distribution(shift, scale, alpha, beta, size):
        return shift + scale * np.random.beta(alpha, beta, size)

    return RandomInput(distribution_function=beta_distribution,
                       shift=1.0, scale=2.5, alpha=3., beta=2.)


@pytest.fixture
def spring_models():

    model_level1 = SpringMassModel(mass=1.5, time_step=1.0, cost=1.0)
    model_level2 = SpringMassModel(mass=1.5, time_step=0.1, cost=10.0)
    model_level3 = SpringMassModel(mass=1.5, time_step=0.01, cost=100.0)

    return [model_level1, model_level2, model_level3]


@pytest.fixture
def models_from_data():

    input_filepath = os.path.join(data_path, "spring_mass_1D_inputs.txt")
    output1_filepath = os.path.join(data_path, "spring_mass_1D_outputs_1.0.txt")
    output2_filepath = os.path.join(data_path, "spring_mass_1D_outputs_0.1.txt")
    output3_filepath = os.path.join(data_path,
                                    "spring_mass_1D_outputs_0.01.txt")

    model1 = ModelFromData(input_filepath, output1_filepath, 1.)
    model2 = ModelFromData(input_filepath, output2_filepath, 4.)
    model3 = ModelFromData(input_filepath, output3_filepath, 16.)

    return [model1, model2, model3]


@pytest.fixture
def models_from_2d_data():

    input_filepath = os.path.join(data_path, "2D_test_data.csv")
    output1_filepath = os.path.join(data_path, "2D_test_data_output.csv")
    output2_filepath = os.path.join(data_path, "2D_test_data_output.csv")
    output3_filepath = os.path.join(data_path, "2D_test_data_output.csv")

    model1 = ModelFromData(input_filepath, output1_filepath, 1.)
    model2 = ModelFromData(input_filepath, output2_filepath, 4.)
    model3 = ModelFromData(input_filepath, output3_filepath, 16.)

    return [model1, model2, model3]


@pytest.fixture
def filename_2d_5_column_data():

    return os.path.join(data_path, "2D_test_data_long.csv")


@pytest.fixture
def filename_2d_3_column_data():

    return os.path.join(data_path, "2D_test_data_output_3_col.csv")


@pytest.fixture
def mpi_info():
    try:
        imp.find_module('mpi4py')

        from mpi4py import MPI
        comm = MPI.COMM_WORLD

        return comm.size, comm.rank

    except ImportError:

        return 1, 0


def test_model_from_data(data_input, models_from_data):

    sim = MLMCSimulator(models=models_from_data, data=data_input)
    sim.simulate(1., initial_sample_size=20)


def test_spring_model(beta_distribution_input, spring_models):

    sim = MLMCSimulator(models=spring_models, data=beta_distribution_input)
    sim.simulate(1., initial_sample_size=20)


def test_simulate_exception_for_invalid_parameters(data_input,
                                                   models_from_data):

    test_mlmc = MLMCSimulator(models=models_from_data, data=data_input)

    with pytest.raises(ValueError):
        test_mlmc.simulate(epsilon=-.1, initial_sample_size=20)

    with pytest.raises(TypeError):
        test_mlmc.simulate(epsilon='one', initial_sample_size=20)

    with pytest.raises(TypeError):
        test_mlmc.simulate(epsilon=.1, initial_sample_size='five')

    with pytest.raises(TypeError):
        test_mlmc.simulate(epsilon=.1, initial_sample_size=5, target_cost='3')

    with pytest.raises(ValueError):
        test_mlmc.simulate(epsilon=.1, initial_sample_size=5, target_cost=-1)


def test_simulate_expected_output_types(data_input, models_from_data):

    test_mlmc = MLMCSimulator(models=models_from_data, data=data_input)

    result, sample_count, variances = test_mlmc.simulate(epsilon=1.,
                                                         initial_sample_size=20)

    assert isinstance(result, np.ndarray)
    assert isinstance(sample_count, np.ndarray)
    assert isinstance(variances, np.ndarray)


def test_compute_optimal_sample_sizes_expected_outputs(data_input,
                                                       models_from_data):

    # Set up simulator with values that should produce predictable results
    # from computation of optimal sample sizes.
    test_mlmc = MLMCSimulator(models=models_from_data[:2], data=data_input)

    test_mlmc._epsilons = np.array([.1])

    variances = np.array([[4.], [1.]])
    costs = np.array([1., 4.])

    test_mlmc._compute_optimal_sample_sizes(costs, variances)

    # Check results.
    sample_sizes = test_mlmc._sample_sizes

    assert np.array_equal(sample_sizes, [800, 200])


def test_optimal_sample_sizes_expected_outputs_2_qoi(data_input,
                                                     models_from_data):

    # Set up simulator with values that should produce predictable results
    # from computation of optimal sample sizes.
    test_mlmc = MLMCSimulator(models=models_from_data[:2], data=data_input)

    test_mlmc._epsilons = np.array([.1, .01])

    variances = np.array([[4., 4.], [1, 1.]])
    costs = np.array([1., 4.])

    test_mlmc._compute_optimal_sample_sizes(costs, variances)

    # Check results.
    sample_sizes = test_mlmc._sample_sizes

    assert np.array_equal(sample_sizes, [80000, 20000])


def test_compute_optimal_sample_sizes_expected_outputs_3_qoi(data_input,
                                                             models_from_data):

    # Set up simulator with values that should produce predictable results
    # from computation of optimal sample sizes.
    test_mlmc = MLMCSimulator(models=models_from_data[:2], data=data_input)

    test_mlmc._epsilons = np.array([.1, 1., .01])

    variances = np.array([[4., 4., 4.], [1, 1., 1.]])
    costs = np.array([1., 4.])

    test_mlmc._compute_optimal_sample_sizes(costs, variances)

    # Check results.
    sample_sizes = test_mlmc._sample_sizes

    assert np.array_equal(sample_sizes, [80000, 20000])


def test_calculate_initial_variances(beta_distribution_input, spring_models):

    sim = MLMCSimulator(models=spring_models, data=beta_distribution_input)

    np.random.seed(1)
    sim._initial_sample_size = 100 // sim._number_cpus

    costs, variances = sim._compute_costs_and_variances()

    true_variances = np.array([[8.245224951411819],
                               [0.0857219498864355],
                               [7.916295509470576e-06]])

    assert np.isclose(true_variances, variances, rtol=.05).all()


<<<<<<< HEAD
def test_costs_and_variances_for_springmass_from_data(data_input,
                                                      models_from_data):
=======
def test_calculate_costs_and_variances_for_springmass_data(data_input,
                                                           models_from_data):
>>>>>>> 7f58b048

    sim = MLMCSimulator(models=models_from_data, data=data_input)
    
    sim._initial_sample_size = 100
    costs, variances = sim._compute_costs_and_variances()

    true_variances = np.array([[9.262628271266264],
                               [0.07939834631411287],
                               [5.437083709623372e-06]])

    true_costs = np.array([1.0, 5.0, 20.0])

    assert np.isclose(true_costs, costs).all()
    assert np.isclose(true_variances, variances, rtol=.1).all()


@pytest.mark.parametrize("num_levels", [2, 3])
def test_calculate_estimate_for_springmass_random_input(beta_distribution_input,
                                                        spring_models,
                                                        num_levels):

    np.random.seed(1)
    # Result from 20,000 sample monte carlo spring mass simulation.
    mc_20000_output_sample_mean = 12.3186216602

    sim = MLMCSimulator(models=spring_models[:num_levels],
                        data=beta_distribution_input)

    estimate, sample_sizes, variances = sim.simulate(.1, 100)

    assert np.isclose(estimate[0], mc_20000_output_sample_mean, rtol=.5)


@pytest.mark.parametrize("epsilon", [1., .5, .1])
def test_final_variances_less_than_epsilon_squared(beta_distribution_input,
                                                   spring_models,
                                                   epsilon):

    sim = MLMCSimulator(models=spring_models, data=beta_distribution_input)
    estimate, sample_sizes, variances = sim.simulate(epsilon, 200)

    assert variances[0] < epsilon ** 2


@pytest.mark.parametrize("cache_size", [20, 200, 2000])
def test_output_caching(data_input, models_from_data, cache_size):

    sim = MLMCSimulator(models=models_from_data, data=data_input)

    # Run simulation with caching.
    estimate1, sample_sizes, variances1 = sim.simulate(1., cache_size)

    # Set initial_sample_size to 0 and run simulation again so that it will
    # not use cached values.
    sim._initial_sample_size = 0

    # Ignore divide by zero warning cause by 0 initial_sample_size.
    with warnings.catch_warnings():
        warnings.simplefilter('ignore')
        estimate2, sample_sizes, variances2 = sim._run_simulation()

    # Now compare final estimator and output variances.
    # If caching is working properly, they should match.
    assert np.array_equal(estimate1, estimate2)
    assert np.array_equal(variances1, variances2)


def test_input_output_with_differing_column_count(filename_2d_5_column_data,
                                                  filename_2d_3_column_data):

    model1 = ModelFromData(filename_2d_5_column_data,
                           filename_2d_3_column_data,
                           1.)

    model2 = ModelFromData(filename_2d_5_column_data,
                           filename_2d_3_column_data,
                           4.)

    data_input = InputFromData(filename_2d_5_column_data)

    sim = MLMCSimulator(models=[model1, model2], data=data_input)
    sim.simulate(100., 10)


def test_fail_if_model_outputs_do_not_match_shapes(filename_2d_5_column_data,
                                                   filename_2d_3_column_data):

    model1 = ModelFromData(filename_2d_5_column_data,
                           filename_2d_5_column_data,
                           1.)

    model2 = ModelFromData(filename_2d_5_column_data,
                           filename_2d_3_column_data,
                           4.)

    data_input = InputFromData(filename_2d_5_column_data)

    with pytest.raises(ValueError):
        MLMCSimulator(models=[model1, model2], data=data_input)


def test_monte_carlo(data_input, models_from_data):

    np.random.seed(1)

    # Result from 20,000 sample monte carlo spring mass simulation.
    mc_20000_output_sample_mean = 12.3186216602

    # Passing in one model into MLMCSimulator should make it run in monte
    # carlo simulation mode.
    models = [models_from_data[0]]

    sim = MLMCSimulator(models=models, data=data_input)
    estimate, sample_sizes, variances = sim.simulate(1., 50)

    assert np.isclose(estimate, mc_20000_output_sample_mean, atol=.25)


def test_hard_coded_test_2_level(data_input, models_from_data):

    # Get simulation results.
    np.random.seed(1)
    models = models_from_data[:2]

    sim = MLMCSimulator(models=models, data=data_input)
    sim_estimate, sim_sample_sizes, output_variances = \
        sim.simulate(epsilon=1., initial_sample_size=200)
    sim_costs, sim_variances = sim._compute_costs_and_variances()

    # Results from hard coded testing with same parameters.
    hard_coded_variances = np.array([[7.4369484729553506],
                                     [0.07298233959565989]])

    hard_coded_sample_sizes = np.array([10, 1])
    hard_coded_estimate = np.array([11.131425234107827])

    assert np.array_equal(sim_variances, hard_coded_variances)
    assert np.array_equal(sim._sample_sizes, hard_coded_sample_sizes)
    assert np.array_equal(sim_estimate, hard_coded_estimate)


def test_hard_coded_test_3_level(data_input, models_from_data):

    # Get simulation results.
    sim = MLMCSimulator(models=models_from_data, data=data_input)
    sim_estimate, sim_sample_sizes, output_variances = \
        sim.simulate(epsilon=1., initial_sample_size=200)
    sim_costs, sim_variances = sim._compute_costs_and_variances()

    # Results from hard coded testing with same parameters.
    hard_coded_variances = np.array([[7.4369484729553506],
                                     [7.298233959565989e-02],
                                     [7.3539883278145636e-06]])

    hard_coded_sample_sizes = np.array([10, 1, 1])
    hard_coded_estimate = np.array([11.819384316572874])

    assert np.array_equal(sim_variances, hard_coded_variances)
    assert np.array_equal(sim._sample_sizes, hard_coded_sample_sizes)
    assert np.array_equal(sim_estimate, hard_coded_estimate)


def test_graceful_handling_of_insufficient_samples(data_input_2d,
                                                   models_from_2d_data):

    # Test when sampling with too large initial sample size.
    sim = MLMCSimulator(models=models_from_2d_data, data=data_input_2d)
    sim.simulate(epsilon=1., initial_sample_size=10)

    # Test when sampling with too large computed sample sizes.
    sim = MLMCSimulator(models=models_from_2d_data, data=data_input_2d)
    sim.simulate(epsilon=.01, initial_sample_size=10)


def test_can_run_simulation_multiple_times_without_exception(data_input,
                                                             models_from_data):

    sim = MLMCSimulator(models=models_from_data, data=data_input)
    sim.simulate(epsilon=1., initial_sample_size=10)

    sim = MLMCSimulator(models=models_from_data, data=data_input)
    sim.simulate(epsilon=1., initial_sample_size=10)


@pytest.mark.parametrize('target_cost', [3, 1, .5, .1])
def test_fixed_cost(beta_distribution_input, spring_models, target_cost):

    # Ensure costs are evaluated by simulator via timeit.
    for model in spring_models:
        delattr(model, 'cost')

    sim = MLMCSimulator(models=spring_models,
                        data=beta_distribution_input)

    # Multiply sample sizes times costs and take the sum; verify that this is
    # close to the target cost.
    sim._initial_sample_size = 100 // sim._number_cpus
    sim._target_cost = target_cost

    costs, variances = sim._compute_costs_and_variances()
    sim._compute_optimal_sample_sizes(costs, variances)
    sample_sizes = sim._sample_sizes

    expected_cost = np.sum(costs * sample_sizes)

    assert np.isclose(expected_cost, target_cost, rtol=.05)

    # Disable caching to ensure accuracy of compute time measurement.
    sim._initial_sample_size = 0

    # Ignore divide by zero warning cause by 0 initial_sample_size.
    with warnings.catch_warnings():
        warnings.simplefilter('ignore')

        start_time = timeit.default_timer()
        sim._run_simulation()
        compute_time = timeit.default_timer() - start_time

    assert np.isclose(compute_time, target_cost, rtol=.2)


def test_mpi_random_input_unique_per_cpu(mpi_info, beta_distribution_input,
                                         spring_models):

    # This is an MPI only test, so pass if we're running in single cpu mode.
    if mpi_info == (1, 0):
        return

    # Allow simulator to set up sampling and draw a sample.
    sim = MLMCSimulator(models=spring_models, data=beta_distribution_input)
    sim_data = sim._data.draw_samples(10)

    # Share data across cpus and compare to ensure each cpu has unique samples.
    from mpi4py import MPI
    comm = MPI.COMM_WORLD

    all_sim_data = comm.allgather(sim_data)

    assert len(all_sim_data) == 2

<<<<<<< HEAD
    # We should be within the smallest model cost of the target cost.
    assert np.isclose(compute_time, target_cost, rtol=.05)
=======
    for cpu_data in all_sim_data:
        assert not np.array_equal(all_sim_data[0], cpu_data)
>>>>>>> 7f58b048
<|MERGE_RESOLUTION|>--- conflicted
+++ resolved
@@ -239,13 +239,8 @@
     assert np.isclose(true_variances, variances, rtol=.05).all()
 
 
-<<<<<<< HEAD
 def test_costs_and_variances_for_springmass_from_data(data_input,
                                                       models_from_data):
-=======
-def test_calculate_costs_and_variances_for_springmass_data(data_input,
-                                                           models_from_data):
->>>>>>> 7f58b048
 
     sim = MLMCSimulator(models=models_from_data, data=data_input)
     
@@ -464,7 +459,8 @@
         sim._run_simulation()
         compute_time = timeit.default_timer() - start_time
 
-    assert np.isclose(compute_time, target_cost, rtol=.2)
+    # We should be within the smallest model cost of the target cost.
+    assert np.isclose(compute_time, target_cost, rtol=.05)
 
 
 def test_mpi_random_input_unique_per_cpu(mpi_info, beta_distribution_input,
@@ -486,10 +482,5 @@
 
     assert len(all_sim_data) == 2
 
-<<<<<<< HEAD
-    # We should be within the smallest model cost of the target cost.
-    assert np.isclose(compute_time, target_cost, rtol=.05)
-=======
     for cpu_data in all_sim_data:
-        assert not np.array_equal(all_sim_data[0], cpu_data)
->>>>>>> 7f58b048
+        assert not np.array_equal(all_sim_data[0], cpu_data)